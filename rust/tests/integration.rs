--- conflicted
+++ resolved
@@ -36,15 +36,10 @@
 
     let mut ps: Vec<StmInitializer<Bls12_377>> = Vec::with_capacity(nparties);
     for (pid, stake) in parties {
-<<<<<<< HEAD
         let p = StmInitializer::setup(params, pid, stake, &mut rand::thread_rng());
         key_reg
             .register(p.party_id(), p.stake(), p.verification_key())
             .unwrap();
-=======
-        let mut p = StmInitializer::setup(params, pid, stake);
-        p.register(&mut rng, &mut key_reg);
->>>>>>> 164a36bd
         ps.push(p);
     }
 
