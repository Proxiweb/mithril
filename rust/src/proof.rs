//! General API for producing proofs from statements and witnesses
use std::fmt::Debug;

/// An environment or context that can contain any long-lived information
/// relevant to the proof backend
pub trait ProverEnv {
    /// The secret key used to create proofs.
    type ProvingKey;
    /// The public key used to verify proofs.
    type VerificationKey;
    /// Create a new key pair.
    fn setup(&self) -> (Self::ProvingKey, Self::VerificationKey);
}

/// Implementors of `Proof` know how to prove that a relation of type `Relation`
/// holds between values of types `Statement` and `Witness` (generally the
/// proofs are knowledge of such a `Witness`)
pub trait Proof: Sized {
    /// Context for this proof system.
    type Env: ProverEnv;
    /// Statement to be proven.
    type Statement;
    /// Relation between values of type Statement and type Witness.
    type Relation;
    /// Witness of the validity of Statement.
    type Witness;
<<<<<<< HEAD
    /// Construct a proof.
=======
    type Error: Debug + Into<i64>; // Into<i64> allows passing the error to the C API

>>>>>>> 252c74e0
    fn prove(
        env: &Self::Env,
        pk: &<Self::Env as ProverEnv>::ProvingKey,
        rel: &Self::Relation,
        stmt: &Self::Statement,
        witness: Self::Witness,
<<<<<<< HEAD
    ) -> Option<Self>;
    /// Verify a proof.
=======
    ) -> Result<Self, Self::Error>;

>>>>>>> 252c74e0
    fn verify(
        &self,
        env: &Self::Env,
        vk: &<Self::Env as ProverEnv>::VerificationKey,
        rel: &Self::Relation,
        stmt: &Self::Statement,
    ) -> Result<(), Self::Error>;
}

pub mod trivial {
    //! A trivial implementation of `Proof` where proofs of knowledge of
    //! witnesses are just the witnesses themselves.
    use super::*;
    use std::fmt::{Debug, Formatter, Result as FmtResult};
    use std::marker::PhantomData;

    /// Trivial environment which contains nothing.
    #[derive(Debug, Clone)]
    pub struct TrivialEnv;

    /// TrivialProof simply contains the Witness directly.
    #[derive(Clone)]
    pub struct TrivialProof<S, R, W> {
        /// The witness itself.
        pub witness: W,
        pr: PhantomData<R>,
        ps: PhantomData<S>,
    }

    impl<S, R, W> TrivialProof<S, R, W> {
        /// Create a new TrivialProof from the witness.
        pub fn new(witness: W) -> Self {
            Self {
                witness,
                pr: PhantomData,
                ps: PhantomData,
            }
        }
    }

    impl<S, R, W: Debug> Debug for TrivialProof<S, R, W> {
        fn fmt(&self, f: &mut Formatter<'_>) -> FmtResult {
            write!(f, "TrivialProof({:?})", self.witness)
        }
    }

    impl ProverEnv for TrivialEnv {
        type VerificationKey = ();
        type ProvingKey = ();
        fn setup(&self) -> ((), ()) {
            ((), ())
        }
    }

    #[derive(Debug)]
    pub struct TrivialError<Error: Debug + Into<i64>>(Error);

    #[allow(clippy::from_over_into)]
    impl<Error: Debug + Into<i64>> Into<i64> for TrivialError<Error> {
        fn into(self) -> i64 {
            self.0.into()
        }
    }

    impl<Stmt, R, Witness, UnderlyingError> Proof for TrivialProof<Stmt, R, Witness>
    where
        R: Fn(&Stmt, &Witness) -> Result<(), UnderlyingError>,
        UnderlyingError: Debug + Into<i64>,
    {
        type Env = TrivialEnv;
        type Statement = Stmt;
        type Relation = R;
        type Witness = Witness;
        type Error = TrivialError<UnderlyingError>;
        fn prove(
            _env: &TrivialEnv,
            _pk: &(),
            rel: &Self::Relation,
            stmt: &Stmt,
            witness: Self::Witness,
        ) -> Result<Self, Self::Error> {
            if let Err(e) = rel(stmt, &witness) {
                Err(TrivialError(e))
            } else {
                Ok(TrivialProof::new(witness))
            }
        }

<<<<<<< HEAD
        fn verify(&self, _env: &TrivialEnv, _vk: &(), rel: &R, statement: &Stmt) -> bool {
            rel(statement, &self.witness)
=======
        fn verify(
            &self,
            env: &TrivialEnv,
            vk: &(),
            rel: &R,
            statement: &Stmt,
        ) -> Result<(), Self::Error> {
            if let Err(e) = rel(statement, &self.witness) {
                Err(TrivialError(e))
            } else {
                Ok(())
            }
>>>>>>> 252c74e0
        }
    }
}<|MERGE_RESOLUTION|>--- conflicted
+++ resolved
@@ -24,25 +24,20 @@
     type Relation;
     /// Witness of the validity of Statement.
     type Witness;
-<<<<<<< HEAD
+    /// Type of errors which can be output by the proof system.
+    /// Into<i64> allows passing the error to the C API.
+    type Error: Debug + Into<i64>;
+
     /// Construct a proof.
-=======
-    type Error: Debug + Into<i64>; // Into<i64> allows passing the error to the C API
-
->>>>>>> 252c74e0
     fn prove(
         env: &Self::Env,
         pk: &<Self::Env as ProverEnv>::ProvingKey,
         rel: &Self::Relation,
         stmt: &Self::Statement,
         witness: Self::Witness,
-<<<<<<< HEAD
-    ) -> Option<Self>;
-    /// Verify a proof.
-=======
     ) -> Result<Self, Self::Error>;
 
->>>>>>> 252c74e0
+    /// Verify a proof.
     fn verify(
         &self,
         env: &Self::Env,
@@ -97,6 +92,7 @@
         }
     }
 
+    /// Error wrapper for TrivialProof.
     #[derive(Debug)]
     pub struct TrivialError<Error: Debug + Into<i64>>(Error);
 
@@ -131,14 +127,10 @@
             }
         }
 
-<<<<<<< HEAD
-        fn verify(&self, _env: &TrivialEnv, _vk: &(), rel: &R, statement: &Stmt) -> bool {
-            rel(statement, &self.witness)
-=======
         fn verify(
             &self,
-            env: &TrivialEnv,
-            vk: &(),
+            _env: &TrivialEnv,
+            _vk: &(),
             rel: &R,
             statement: &Stmt,
         ) -> Result<(), Self::Error> {
@@ -147,7 +139,6 @@
             } else {
                 Ok(())
             }
->>>>>>> 252c74e0
         }
     }
 }